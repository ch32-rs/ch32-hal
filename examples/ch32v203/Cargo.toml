[package]
name = "ch32v203-examples"
version = "0.1.0"
edition = "2021"

[[bin]]
name = "usbd"
path = "src/bin/usbd.rs"
required-features = ["embassy-executor/arch-spin"]

[dependencies]
ch32-hal = { path = "../../", features = [
    "ch32v203g6u6",
    "memory-x",
    "embassy",
    "rt",
    "time-driver-tim2",
], default-features = false }

<<<<<<< HEAD
embassy-executor = { version = "0.6.0", features = [
    "integrated-timers",
    # "arch-riscv32",
    "arch-spin", # TODO: Required for USBD to connect properly
=======
embassy-executor = { version = "0.7.0", features = [
    "arch-riscv32",
>>>>>>> 07687b9f
    "executor-thread",
] }

embassy-time = "0.4.0"
embassy-usb = { version = "0.5.1" }
embassy-futures = { version = "0.1.0" }

# This is okay because we should automatically use whatever ch32-hal uses
qingke-rt = "*"
qingke = "*"

panic-halt = "1.0"

display-interface-spi = "0.5.0"
embedded-hal = "1.0.0"
embedded-graphics = "0.8.1"
embedded-can = "0.4"
ssd1306 = "0.8.4"
heapless = "0.8.0"
micromath = { version = "2.1.0", features = ["num-traits"] }

# mipidsi = "0.7.1"
# embedded-hal-bus = "0.1.0"


[profile.release]
strip = false   # symbols are not flashed to the microcontroller, so don't strip them.
lto = true
opt-level = "z" # Optimize for size.<|MERGE_RESOLUTION|>--- conflicted
+++ resolved
@@ -17,15 +17,10 @@
     "time-driver-tim2",
 ], default-features = false }
 
-<<<<<<< HEAD
-embassy-executor = { version = "0.6.0", features = [
+embassy-executor = { version = "0.7.0", features = [
     "integrated-timers",
     # "arch-riscv32",
     "arch-spin", # TODO: Required for USBD to connect properly
-=======
-embassy-executor = { version = "0.7.0", features = [
-    "arch-riscv32",
->>>>>>> 07687b9f
     "executor-thread",
 ] }
 
